{
  "name": "example-app",
  "version": "0.1.1-alpha.26",
  "private": true,
  "bundled": true,
  "dependencies": {
    "@backstage/catalog-model": "^0.1.1-alpha.26",
    "@backstage/cli": "^0.1.1-alpha.26",
    "@backstage/core": "^0.1.1-alpha.26",
    "@backstage/plugin-api-docs": "^0.1.1-alpha.26",
    "@backstage/plugin-catalog": "^0.1.1-alpha.26",
    "@backstage/plugin-circleci": "^0.1.1-alpha.26",
    "@backstage/plugin-cloudbuild": "^0.1.1-alpha.26",
    "@backstage/plugin-cost-insights": "^0.1.1-alpha.26",
    "@backstage/plugin-explore": "^0.1.1-alpha.26",
    "@backstage/plugin-gcp-projects": "^0.1.1-alpha.26",
    "@backstage/plugin-github-actions": "^0.1.1-alpha.26",
    "@backstage/plugin-gitops-profiles": "^0.1.1-alpha.26",
    "@backstage/plugin-graphiql": "^0.1.1-alpha.26",
    "@backstage/plugin-jenkins": "^0.1.1-alpha.26",
    "@backstage/plugin-kubernetes": "^0.1.1-alpha.26",
    "@backstage/plugin-lighthouse": "^0.1.1-alpha.26",
    "@backstage/plugin-newrelic": "^0.1.1-alpha.26",
    "@backstage/plugin-register-component": "^0.1.1-alpha.26",
    "@backstage/plugin-rollbar": "^0.1.1-alpha.26",
    "@backstage/plugin-scaffolder": "^0.1.1-alpha.26",
    "@backstage/plugin-sentry": "^0.1.1-alpha.26",
    "@backstage/plugin-tech-radar": "^0.1.1-alpha.26",
    "@backstage/plugin-techdocs": "^0.1.1-alpha.26",
    "@backstage/plugin-user-settings": "^0.1.1-alpha.26",
    "@backstage/plugin-welcome": "^0.1.1-alpha.26",
    "@backstage/test-utils": "^0.1.1-alpha.26",
    "@backstage/theme": "^0.1.1-alpha.26",
    "@material-ui/core": "^4.11.0",
    "@material-ui/icons": "^4.9.1",
    "@octokit/rest": "^18.0.0",
    "@roadiehq/backstage-plugin-github-insights": "^0.2.7",
    "@roadiehq/backstage-plugin-github-pull-requests": "^0.5.2",
<<<<<<< HEAD
    "@roadiehq/backstage-plugin-travis-ci": "^0.2.3",
=======
    "@roadiehq/backstage-plugin-travis-ci": "^0.2.5",
    "dayjs": "^1.9.1",
>>>>>>> 3422f40b
    "history": "^5.0.0",
    "prop-types": "^15.7.2",
    "react": "^16.12.0",
    "react-dom": "^16.12.0",
    "react-hot-loader": "^4.12.21",
    "react-router": "6.0.0-beta.0",
    "react-router-dom": "6.0.0-beta.0",
    "react-use": "^15.3.3",
    "zen-observable": "^0.8.15"
  },
  "devDependencies": {
    "@testing-library/cypress": "^6.0.0",
    "@testing-library/jest-dom": "^5.10.1",
    "@testing-library/react": "^10.4.1",
    "@testing-library/user-event": "^12.0.7",
    "@types/jest": "^26.0.7",
    "@types/jquery": "^3.3.34",
    "@types/node": "^12.0.0",
    "@types/react-dom": "^16.9.8",
    "@types/zen-observable": "^0.8.0",
    "cross-env": "^7.0.0",
    "cypress": "^4.2.0",
    "eslint-plugin-cypress": "^2.10.3",
    "start-server-and-test": "^1.10.11"
  },
  "scripts": {
    "start": "backstage-cli app:serve",
    "build": "backstage-cli app:build",
    "clean": "backstage-cli clean",
    "test": "backstage-cli test",
    "test:e2e": "start-server-and-test start http://localhost:3000 cy:dev",
    "test:e2e:ci": "start-server-and-test start http://localhost:3000 cy:run",
    "lint": "backstage-cli lint",
    "cy:dev": "cypress open",
    "cy:run": "cypress run"
  },
  "browserslist": {
    "production": [
      ">0.2%",
      "not dead",
      "not op_mini all"
    ],
    "development": [
      "last 1 chrome version",
      "last 1 firefox version",
      "last 1 safari version"
    ]
  },
  "license": "Apache-2.0",
  "proxy": {
    "/circleci/api": {
      "target": "https://circleci.com/api/v1.1",
      "changeOrigin": true,
      "pathRewrite": {
        "^/circleci/api/": "/"
      }
    }
  }
}<|MERGE_RESOLUTION|>--- conflicted
+++ resolved
@@ -36,12 +36,7 @@
     "@octokit/rest": "^18.0.0",
     "@roadiehq/backstage-plugin-github-insights": "^0.2.7",
     "@roadiehq/backstage-plugin-github-pull-requests": "^0.5.2",
-<<<<<<< HEAD
-    "@roadiehq/backstage-plugin-travis-ci": "^0.2.3",
-=======
     "@roadiehq/backstage-plugin-travis-ci": "^0.2.5",
-    "dayjs": "^1.9.1",
->>>>>>> 3422f40b
     "history": "^5.0.0",
     "prop-types": "^15.7.2",
     "react": "^16.12.0",
