{
  "name": "@internal/scaffolder",
<<<<<<< HEAD
  "version": "0.0.7",
=======
  "version": "0.0.8-next.0",
>>>>>>> 66ce8958
  "backstage": {
    "role": "web-library",
    "inline": true
  },
  "private": true,
  "repository": {
    "type": "git",
    "url": "https://github.com/backstage/backstage",
    "directory": "packages/scaffolder-internal"
  },
  "license": "Apache-2.0",
  "sideEffects": false,
  "main": "src/index.ts",
  "types": "src/index.ts",
  "files": [
    "dist"
  ],
  "scripts": {
    "lint": "backstage-cli package lint",
    "test": "backstage-cli package test"
  },
  "dependencies": {
    "@backstage/frontend-plugin-api": "workspace:^",
    "@backstage/plugin-scaffolder-react": "workspace:^",
    "zod": "^3.22.4"
  },
  "devDependencies": {
    "@backstage/cli": "workspace:^"
  }
}<|MERGE_RESOLUTION|>--- conflicted
+++ resolved
@@ -1,10 +1,6 @@
 {
   "name": "@internal/scaffolder",
-<<<<<<< HEAD
-  "version": "0.0.7",
-=======
   "version": "0.0.8-next.0",
->>>>>>> 66ce8958
   "backstage": {
     "role": "web-library",
     "inline": true
