--- conflicted
+++ resolved
@@ -1,10 +1,6 @@
 {
   "name": "@backstage/plugin-catalog",
-<<<<<<< HEAD
-  "version": "1.28.0",
-=======
   "version": "1.29.0-next.0",
->>>>>>> 66ce8958
   "description": "The Backstage plugin for browsing the Backstage catalog",
   "backstage": {
     "role": "frontend-plugin",
