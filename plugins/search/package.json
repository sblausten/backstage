--- conflicted
+++ resolved
@@ -1,10 +1,6 @@
 {
   "name": "@backstage/plugin-search",
-<<<<<<< HEAD
-  "version": "1.4.24",
-=======
   "version": "1.4.25-next.0",
->>>>>>> 66ce8958
   "description": "The Backstage plugin that provides your backstage app with search",
   "backstage": {
     "role": "frontend-plugin",
