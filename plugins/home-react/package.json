{
  "name": "@backstage/plugin-home-react",
<<<<<<< HEAD
  "version": "0.1.24",
=======
  "version": "0.1.25-next.0",
>>>>>>> 66ce8958
  "description": "A Backstage plugin that contains react components helps you build a home page",
  "backstage": {
    "role": "web-library",
    "pluginId": "home",
    "pluginPackages": [
      "@backstage/plugin-home",
      "@backstage/plugin-home-react"
    ]
  },
  "publishConfig": {
    "access": "public",
    "main": "dist/index.esm.js",
    "types": "dist/index.d.ts"
  },
  "keywords": [
    "backstage",
    "homepage"
  ],
  "homepage": "https://github.com/backstage/backstage/tree/master/plugins/home-react#readme",
  "repository": {
    "type": "git",
    "url": "https://github.com/backstage/backstage",
    "directory": "plugins/home-react"
  },
  "license": "Apache-2.0",
  "sideEffects": false,
  "main": "src/index.ts",
  "types": "src/index.ts",
  "files": [
    "dist"
  ],
  "scripts": {
    "build": "backstage-cli package build",
    "clean": "backstage-cli package clean",
    "lint": "backstage-cli package lint",
    "prepack": "backstage-cli package prepack",
    "postpack": "backstage-cli package postpack",
    "start": "backstage-cli package start",
    "test": "backstage-cli package test"
  },
  "dependencies": {
    "@backstage/core-components": "workspace:^",
    "@backstage/core-plugin-api": "workspace:^",
    "@material-ui/core": "^4.12.2",
    "@material-ui/icons": "^4.9.1",
    "@rjsf/utils": "5.23.2"
  },
  "devDependencies": {
    "@backstage/cli": "workspace:^",
    "@types/react": "^18.0.0",
    "@types/react-grid-layout": "^1.3.2",
    "react": "^18.0.2",
    "react-dom": "^18.0.2",
    "react-router-dom": "^6.3.0"
  },
  "peerDependencies": {
    "@types/react": "^17.0.0 || ^18.0.0",
    "react": "^17.0.0 || ^18.0.0",
    "react-dom": "^17.0.0 || ^18.0.0",
    "react-router-dom": "^6.3.0"
  },
  "peerDependenciesMeta": {
    "@types/react": {
      "optional": true
    }
  }
}<|MERGE_RESOLUTION|>--- conflicted
+++ resolved
@@ -1,10 +1,6 @@
 {
   "name": "@backstage/plugin-home-react",
-<<<<<<< HEAD
-  "version": "0.1.24",
-=======
   "version": "0.1.25-next.0",
->>>>>>> 66ce8958
   "description": "A Backstage plugin that contains react components helps you build a home page",
   "backstage": {
     "role": "web-library",
