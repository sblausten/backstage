--- conflicted
+++ resolved
@@ -1,7 +1,5 @@
 # @backstage/plugin-auth-backend-module-oidc-provider
 
-<<<<<<< HEAD
-=======
 ## 0.4.2-next.0
 
 ### Patch Changes
@@ -27,7 +25,6 @@
   - @backstage/config@1.3.2
   - @backstage/types@1.2.1
 
->>>>>>> 66ce8958
 ## 0.4.1
 
 ### Patch Changes
