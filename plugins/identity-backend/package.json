{
  "name": "@backstage/plugin-identity-backend",
  "version": "0.1.1-alpha.23",
  "main": "src/index.ts",
  "types": "src/index.ts",
  "license": "Apache-2.0",
  "private": false,
  "publishConfig": {
    "access": "public",
    "main": "dist/index.cjs.js",
    "types": "dist/index.d.ts"
  },
  "scripts": {
    "start": "backstage-cli backend:dev",
    "build": "backstage-cli backend:build",
    "lint": "backstage-cli lint",
    "test": "backstage-cli test",
    "prepack": "backstage-cli prepack",
    "postpack": "backstage-cli postpack",
    "clean": "backstage-cli clean"
  },
  "dependencies": {
    "@backstage/backend-common": "^0.1.1-alpha.23",
    "@types/express": "^4.17.6",
    "compression": "^1.7.4",
    "cors": "^2.8.5",
    "express": "^4.17.1",
    "express-promise-router": "^3.0.3",
    "fs-extra": "^9.0.0",
    "helmet": "^4.0.0",
    "morgan": "^1.10.0",
    "winston": "^3.2.1",
    "yn": "^4.0.0"
  },
  "devDependencies": {
<<<<<<< HEAD
    "@backstage/cli": "^0.1.1-alpha.22",
    "jest-fetch-mock": "^3.0.3",
    "msw": "^0.20.5"
=======
    "@backstage/cli": "^0.1.1-alpha.23",
    "jest-fetch-mock": "^3.0.3"
>>>>>>> 4ee2c6a1
  },
  "files": [
    "dist"
  ]
}<|MERGE_RESOLUTION|>--- conflicted
+++ resolved
@@ -33,14 +33,9 @@
     "yn": "^4.0.0"
   },
   "devDependencies": {
-<<<<<<< HEAD
-    "@backstage/cli": "^0.1.1-alpha.22",
+    "@backstage/cli": "^0.1.1-alpha.23",
     "jest-fetch-mock": "^3.0.3",
     "msw": "^0.20.5"
-=======
-    "@backstage/cli": "^0.1.1-alpha.23",
-    "jest-fetch-mock": "^3.0.3"
->>>>>>> 4ee2c6a1
   },
   "files": [
     "dist"
