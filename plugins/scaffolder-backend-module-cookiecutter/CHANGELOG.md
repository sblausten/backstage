# @backstage/plugin-scaffolder-backend-module-cookiecutter

<<<<<<< HEAD
=======
## 0.3.9-next.0

### Patch Changes

- Updated dependencies
  - @backstage/backend-defaults@0.9.0-next.0
  - @backstage/plugin-scaffolder-node@0.8.1-next.0
  - @backstage/backend-plugin-api@1.2.1
  - @backstage/config@1.3.2
  - @backstage/errors@1.2.7
  - @backstage/integration@1.16.2
  - @backstage/types@1.2.1

>>>>>>> 66ce8958
## 0.3.8

### Patch Changes

- 09cf038: Got rid of most `@backstage/backend-common` usages
- Updated dependencies
  - @backstage/integration@1.16.2
  - @backstage/backend-defaults@0.8.2
  - @backstage/plugin-scaffolder-node@0.8.0
  - @backstage/backend-plugin-api@1.2.1
  - @backstage/config@1.3.2
  - @backstage/errors@1.2.7
  - @backstage/types@1.2.1

## 0.3.8-next.2

### Patch Changes

- Updated dependencies
  - @backstage/plugin-scaffolder-node@0.8.0-next.2
  - @backstage/backend-defaults@0.8.2-next.2
  - @backstage/integration@1.16.2-next.0
  - @backstage/backend-plugin-api@1.2.1-next.1
  - @backstage/config@1.3.2
  - @backstage/errors@1.2.7
  - @backstage/types@1.2.1

## 0.3.8-next.1

### Patch Changes

- 09cf038: Got rid of most `@backstage/backend-common` usages
- Updated dependencies
  - @backstage/plugin-scaffolder-node@0.7.1-next.1
  - @backstage/backend-defaults@0.8.2-next.1
  - @backstage/backend-plugin-api@1.2.1-next.1
  - @backstage/config@1.3.2
  - @backstage/errors@1.2.7
  - @backstage/integration@1.16.1
  - @backstage/types@1.2.1

## 0.3.8-next.0

### Patch Changes

- Updated dependencies
  - @backstage/backend-defaults@0.8.2-next.0
  - @backstage/backend-plugin-api@1.2.1-next.0
  - @backstage/plugin-scaffolder-node@0.7.1-next.0

## 0.3.7

### Patch Changes

- Updated dependencies
  - @backstage/backend-defaults@0.8.0
  - @backstage/backend-plugin-api@1.2.0
  - @backstage/plugin-scaffolder-node@0.7.0
  - @backstage/config@1.3.2
  - @backstage/errors@1.2.7
  - @backstage/integration@1.16.1
  - @backstage/types@1.2.1

## 0.3.7-next.3

### Patch Changes

- Updated dependencies
  - @backstage/plugin-scaffolder-node@0.7.0-next.2
  - @backstage/backend-defaults@0.8.0-next.3
  - @backstage/backend-plugin-api@1.2.0-next.2
  - @backstage/config@1.3.2
  - @backstage/errors@1.2.7
  - @backstage/integration@1.16.1
  - @backstage/types@1.2.1

## 0.3.7-next.2

### Patch Changes

- Updated dependencies
  - @backstage/backend-plugin-api@1.2.0-next.1
  - @backstage/backend-defaults@0.8.0-next.2
  - @backstage/config@1.3.2
  - @backstage/errors@1.2.7
  - @backstage/integration@1.16.1
  - @backstage/types@1.2.1
  - @backstage/plugin-scaffolder-node@0.7.0-next.1

## 0.3.7-next.1

### Patch Changes

- Updated dependencies
  - @backstage/backend-defaults@0.8.0-next.1
  - @backstage/backend-plugin-api@1.2.0-next.0
  - @backstage/config@1.3.2
  - @backstage/errors@1.2.7
  - @backstage/integration@1.16.1
  - @backstage/types@1.2.1
  - @backstage/plugin-scaffolder-node@0.7.0-next.0

## 0.3.7-next.0

### Patch Changes

- Updated dependencies
  - @backstage/backend-defaults@0.8.0-next.0
  - @backstage/backend-plugin-api@1.2.0-next.0
  - @backstage/plugin-scaffolder-node@0.7.0-next.0
  - @backstage/config@1.3.2
  - @backstage/errors@1.2.7
  - @backstage/integration@1.16.1
  - @backstage/types@1.2.1

## 0.3.6

### Patch Changes

- Updated dependencies
  - @backstage/backend-defaults@0.7.0
  - @backstage/plugin-scaffolder-node@0.6.3
  - @backstage/types@1.2.1
  - @backstage/integration@1.16.1
  - @backstage/backend-plugin-api@1.1.1
  - @backstage/config@1.3.2
  - @backstage/errors@1.2.7

## 0.3.6-next.1

### Patch Changes

- Updated dependencies
  - @backstage/types@1.2.1-next.0
  - @backstage/backend-defaults@0.7.0-next.1
  - @backstage/backend-plugin-api@1.1.1-next.1
  - @backstage/config@1.3.2-next.0
  - @backstage/errors@1.2.7-next.0
  - @backstage/plugin-scaffolder-node@0.6.3-next.1
  - @backstage/integration@1.16.1-next.0

## 0.3.6-next.0

### Patch Changes

- Updated dependencies
  - @backstage/backend-defaults@0.7.0-next.0
  - @backstage/plugin-scaffolder-node@0.6.3-next.0
  - @backstage/backend-plugin-api@1.1.1-next.0
  - @backstage/config@1.3.1
  - @backstage/errors@1.2.6
  - @backstage/integration@1.16.0
  - @backstage/types@1.2.0

## 0.3.5

### Patch Changes

- Updated dependencies
  - @backstage/backend-defaults@0.6.0
  - @backstage/integration@1.16.0
  - @backstage/backend-plugin-api@1.1.0
  - @backstage/plugin-scaffolder-node@0.6.2
  - @backstage/errors@1.2.6
  - @backstage/config@1.3.1
  - @backstage/types@1.2.0

## 0.3.5-next.2

### Patch Changes

- Updated dependencies
  - @backstage/backend-defaults@0.6.0-next.2
  - @backstage/backend-plugin-api@1.1.0-next.2
  - @backstage/errors@1.2.6-next.0
  - @backstage/plugin-scaffolder-node@0.6.2-next.2
  - @backstage/config@1.3.1-next.0
  - @backstage/integration@1.16.0-next.1
  - @backstage/types@1.2.0

## 0.3.5-next.1

### Patch Changes

- Updated dependencies
  - @backstage/backend-defaults@0.6.0-next.1
  - @backstage/plugin-scaffolder-node@0.6.2-next.1
  - @backstage/backend-plugin-api@1.1.0-next.1
  - @backstage/config@1.3.0
  - @backstage/errors@1.2.5
  - @backstage/integration@1.16.0-next.0
  - @backstage/types@1.2.0

## 0.3.4-next.0

### Patch Changes

- Updated dependencies
  - @backstage/backend-defaults@0.6.0-next.0
  - @backstage/integration@1.16.0-next.0
  - @backstage/backend-plugin-api@1.0.3-next.0
  - @backstage/plugin-scaffolder-node@0.6.1-next.0
  - @backstage/config@1.3.0
  - @backstage/errors@1.2.5
  - @backstage/types@1.2.0

## 0.3.3

### Patch Changes

- Updated dependencies
  - @backstage/config@1.3.0
  - @backstage/backend-defaults@0.5.3
  - @backstage/types@1.2.0
  - @backstage/backend-plugin-api@1.0.2
  - @backstage/plugin-scaffolder-node@0.6.0
  - @backstage/errors@1.2.5
  - @backstage/integration@1.15.2

## 0.3.3-next.3

### Patch Changes

- Updated dependencies
  - @backstage/backend-defaults@0.5.3-next.3
  - @backstage/backend-plugin-api@1.0.2-next.2
  - @backstage/config@1.2.0
  - @backstage/errors@1.2.4
  - @backstage/integration@1.15.1
  - @backstage/types@1.1.1
  - @backstage/plugin-scaffolder-node@0.5.1-next.3

## 0.3.3-next.2

### Patch Changes

- Updated dependencies
  - @backstage/backend-defaults@0.5.3-next.2
  - @backstage/backend-plugin-api@1.0.2-next.2
  - @backstage/config@1.2.0
  - @backstage/errors@1.2.4
  - @backstage/integration@1.15.1
  - @backstage/types@1.1.1
  - @backstage/plugin-scaffolder-node@0.5.1-next.2

## 0.3.3-next.1

### Patch Changes

- Updated dependencies
  - @backstage/backend-defaults@0.5.3-next.1
  - @backstage/backend-plugin-api@1.0.2-next.1
  - @backstage/config@1.2.0
  - @backstage/errors@1.2.4
  - @backstage/integration@1.15.1
  - @backstage/types@1.1.1
  - @backstage/plugin-scaffolder-node@0.5.1-next.1

## 0.3.3-next.0

### Patch Changes

- Updated dependencies
  - @backstage/backend-defaults@0.5.3-next.0
  - @backstage/backend-plugin-api@1.0.2-next.0
  - @backstage/config@1.2.0
  - @backstage/errors@1.2.4
  - @backstage/integration@1.15.1
  - @backstage/types@1.1.1
  - @backstage/plugin-scaffolder-node@0.5.1-next.0

## 0.3.1

### Patch Changes

- bc71718: Updated installation instructions in README to not include `/alpha`.
- 094eaa3: Remove references to in-repo backend-common
- Updated dependencies
  - @backstage/backend-defaults@0.5.1
  - @backstage/plugin-scaffolder-node@0.5.0
  - @backstage/integration@1.15.1
  - @backstage/backend-plugin-api@1.0.1
  - @backstage/config@1.2.0
  - @backstage/errors@1.2.4
  - @backstage/types@1.1.1

## 0.3.1-next.2

### Patch Changes

- Updated dependencies
  - @backstage/backend-defaults@0.5.1-next.2
  - @backstage/integration@1.15.1-next.1
  - @backstage/plugin-scaffolder-node@0.5.0-next.2
  - @backstage/backend-plugin-api@1.0.1-next.1
  - @backstage/config@1.2.0
  - @backstage/errors@1.2.4
  - @backstage/types@1.1.1

## 0.3.1-next.1

### Patch Changes

- Updated dependencies
  - @backstage/backend-defaults@0.5.1-next.1
  - @backstage/integration@1.15.1-next.0
  - @backstage/backend-plugin-api@1.0.1-next.0
  - @backstage/config@1.2.0
  - @backstage/errors@1.2.4
  - @backstage/types@1.1.1
  - @backstage/plugin-scaffolder-node@0.5.0-next.1

## 0.3.1-next.0

### Patch Changes

- 094eaa3: Remove references to in-repo backend-common
- Updated dependencies
  - @backstage/plugin-scaffolder-node@0.5.0-next.0
  - @backstage/backend-defaults@0.5.1-next.0
  - @backstage/backend-plugin-api@1.0.1-next.0
  - @backstage/config@1.2.0
  - @backstage/errors@1.2.4
  - @backstage/integration@1.15.0
  - @backstage/types@1.1.1

## 0.3.0

### Minor Changes

- d425fc4: **BREAKING**: The return values from `createBackendPlugin`, `createBackendModule`, and `createServiceFactory` are now simply `BackendFeature` and `ServiceFactory`, instead of the previously deprecated form of a function that returns them. For this reason, `createServiceFactory` also no longer accepts the callback form where you provide direct options to the service. This also affects all `coreServices.*` service refs.

  This may in particular affect tests; if you were effectively doing `createBackendModule({...})()` (note the parentheses), you can now remove those extra parentheses at the end. You may encounter cases of this in your `packages/backend/src/index.ts` too, where you add plugins, modules, and services. If you were using `createServiceFactory` with a function as its argument for the purpose of passing in options, this pattern has been deprecated for a while and is no longer supported. You may want to explore the new multiton patterns to achieve your goals, or moving settings to app-config.

  As part of this change, the `IdentityFactoryOptions` type was removed, and can no longer be used to tweak that service. The identity service was also deprecated some time ago, and you will want to [migrate to the new auth system](https://backstage.io/docs/tutorials/auth-service-migration) if you still rely on it.

### Patch Changes

- 5d1670f: Update README installation instructions
- Updated dependencies
  - @backstage/backend-defaults@0.5.0
  - @backstage/backend-common@0.25.0
  - @backstage/backend-plugin-api@1.0.0
  - @backstage/integration@1.15.0
  - @backstage/config@1.2.0
  - @backstage/errors@1.2.4
  - @backstage/types@1.1.1
  - @backstage/plugin-scaffolder-node@0.4.11

## 0.3.0-next.2

### Patch Changes

- 5d1670f: Update README installation instructions
- Updated dependencies
  - @backstage/backend-common@0.25.0-next.2
  - @backstage/backend-defaults@0.5.0-next.2
  - @backstage/backend-plugin-api@1.0.0-next.2
  - @backstage/integration@1.15.0-next.0
  - @backstage/config@1.2.0
  - @backstage/errors@1.2.4
  - @backstage/types@1.1.1
  - @backstage/plugin-scaffolder-node@0.4.11-next.2

## 0.3.0-next.1

### Patch Changes

- Updated dependencies
  - @backstage/backend-defaults@0.5.0-next.1
  - @backstage/backend-common@0.25.0-next.1
  - @backstage/backend-plugin-api@0.9.0-next.1
  - @backstage/config@1.2.0
  - @backstage/errors@1.2.4
  - @backstage/integration@1.14.0
  - @backstage/types@1.1.1
  - @backstage/plugin-scaffolder-node@0.4.11-next.1

## 0.3.0-next.0

### Minor Changes

- d425fc4: **BREAKING**: The return values from `createBackendPlugin`, `createBackendModule`, and `createServiceFactory` are now simply `BackendFeature` and `ServiceFactory`, instead of the previously deprecated form of a function that returns them. For this reason, `createServiceFactory` also no longer accepts the callback form where you provide direct options to the service. This also affects all `coreServices.*` service refs.

  This may in particular affect tests; if you were effectively doing `createBackendModule({...})()` (note the parentheses), you can now remove those extra parentheses at the end. You may encounter cases of this in your `packages/backend/src/index.ts` too, where you add plugins, modules, and services. If you were using `createServiceFactory` with a function as its argument for the purpose of passing in options, this pattern has been deprecated for a while and is no longer supported. You may want to explore the new multiton patterns to achieve your goals, or moving settings to app-config.

  As part of this change, the `IdentityFactoryOptions` type was removed, and can no longer be used to tweak that service. The identity service was also deprecated some time ago, and you will want to [migrate to the new auth system](https://backstage.io/docs/tutorials/auth-service-migration) if you still rely on it.

### Patch Changes

- Updated dependencies
  - @backstage/backend-plugin-api@0.9.0-next.0
  - @backstage/backend-defaults@0.5.0-next.0
  - @backstage/backend-common@0.25.0-next.0
  - @backstage/plugin-scaffolder-node@0.4.11-next.0
  - @backstage/config@1.2.0
  - @backstage/errors@1.2.4
  - @backstage/integration@1.14.0
  - @backstage/types@1.1.1

## 0.2.47

### Patch Changes

- 389f5a4: Update deprecated url-reader-related imports.
- dae85df: Add examples for `fetch:cookiecutter` scaffolder action & improve related tests
- Updated dependencies
  - @backstage/backend-defaults@0.4.2
  - @backstage/backend-plugin-api@0.8.0
  - @backstage/backend-common@0.24.0
  - @backstage/plugin-scaffolder-node@0.4.9
  - @backstage/integration@1.14.0
  - @backstage/config@1.2.0
  - @backstage/errors@1.2.4
  - @backstage/types@1.1.1

## 0.2.47-next.3

### Patch Changes

- Updated dependencies
  - @backstage/backend-plugin-api@0.8.0-next.3
  - @backstage/backend-common@0.23.4-next.3
  - @backstage/config@1.2.0
  - @backstage/errors@1.2.4
  - @backstage/integration@1.14.0-next.0
  - @backstage/types@1.1.1
  - @backstage/plugin-scaffolder-node@0.4.9-next.3

## 0.2.47-next.2

### Patch Changes

- Updated dependencies
  - @backstage/backend-plugin-api@0.8.0-next.2
  - @backstage/plugin-scaffolder-node@0.4.9-next.2
  - @backstage/backend-common@0.23.4-next.2
  - @backstage/integration@1.14.0-next.0
  - @backstage/config@1.2.0
  - @backstage/errors@1.2.4
  - @backstage/types@1.1.1

## 0.2.47-next.1

### Patch Changes

- Updated dependencies
  - @backstage/backend-plugin-api@0.7.1-next.1
  - @backstage/backend-common@0.23.4-next.1
  - @backstage/integration@1.14.0-next.0
  - @backstage/config@1.2.0
  - @backstage/errors@1.2.4
  - @backstage/types@1.1.1
  - @backstage/plugin-scaffolder-node@0.4.9-next.1

## 0.2.47-next.0

### Patch Changes

- dae85df: Add examples for `fetch:cookiecutter` scaffolder action & improve related tests
- Updated dependencies
  - @backstage/backend-common@0.23.4-next.0
  - @backstage/integration@1.14.0-next.0
  - @backstage/backend-plugin-api@0.7.1-next.0
  - @backstage/config@1.2.0
  - @backstage/errors@1.2.4
  - @backstage/types@1.1.1
  - @backstage/plugin-scaffolder-node@0.4.9-next.0

## 0.2.46

### Patch Changes

- 0ac124b: Updated configuration instructions
- Updated dependencies
  - @backstage/backend-plugin-api@0.7.0
  - @backstage/backend-common@0.23.3
  - @backstage/integration@1.13.0
  - @backstage/plugin-scaffolder-node@0.4.8
  - @backstage/config@1.2.0
  - @backstage/errors@1.2.4
  - @backstage/types@1.1.1

## 0.2.46-next.1

### Patch Changes

- Updated dependencies
  - @backstage/backend-common@0.23.3-next.1
  - @backstage/backend-plugin-api@0.6.22-next.1
  - @backstage/config@1.2.0
  - @backstage/errors@1.2.4
  - @backstage/integration@1.13.0-next.0
  - @backstage/types@1.1.1
  - @backstage/plugin-scaffolder-node@0.4.8-next.1

## 0.2.45-next.0

### Patch Changes

- 0ac124b: Updated configuration instructions
- Updated dependencies
  - @backstage/backend-plugin-api@0.6.21-next.0
  - @backstage/backend-common@0.23.2-next.0
  - @backstage/integration@1.13.0-next.0
  - @backstage/plugin-scaffolder-node@0.4.7-next.0
  - @backstage/config@1.2.0
  - @backstage/errors@1.2.4
  - @backstage/types@1.1.1

## 0.2.43

### Patch Changes

- 78a0b08: Internal refactor to handle `BackendFeature` contract change.
- d44a20a: Added additional plugin metadata to `package.json`.
- Updated dependencies
  - @backstage/backend-common@0.23.0
  - @backstage/backend-plugin-api@0.6.19
  - @backstage/integration@1.12.0
  - @backstage/plugin-scaffolder-node@0.4.5
  - @backstage/config@1.2.0
  - @backstage/errors@1.2.4
  - @backstage/types@1.1.1

## 0.2.43-next.3

### Patch Changes

- d44a20a: Added additional plugin metadata to `package.json`.
- Updated dependencies
  - @backstage/backend-plugin-api@0.6.19-next.3
  - @backstage/integration@1.12.0-next.1
  - @backstage/plugin-scaffolder-node@0.4.5-next.3
  - @backstage/backend-common@0.23.0-next.3
  - @backstage/config@1.2.0
  - @backstage/errors@1.2.4
  - @backstage/types@1.1.1

## 0.2.43-next.2

### Patch Changes

- Updated dependencies
  - @backstage/backend-plugin-api@0.6.19-next.2
  - @backstage/backend-common@0.23.0-next.2
  - @backstage/integration@1.12.0-next.0
  - @backstage/plugin-scaffolder-node@0.4.5-next.2
  - @backstage/config@1.2.0
  - @backstage/errors@1.2.4
  - @backstage/types@1.1.1

## 0.2.43-next.1

### Patch Changes

- Updated dependencies
  - @backstage/backend-plugin-api@0.6.19-next.1
  - @backstage/backend-common@0.23.0-next.1
  - @backstage/plugin-scaffolder-node@0.4.5-next.1

## 0.2.43-next.0

### Patch Changes

- Updated dependencies
  - @backstage/backend-common@0.22.1-next.0
  - @backstage/backend-plugin-api@0.6.19-next.0
  - @backstage/plugin-scaffolder-node@0.4.5-next.0
  - @backstage/config@1.2.0
  - @backstage/errors@1.2.4
  - @backstage/integration@1.11.0
  - @backstage/types@1.1.1

## 0.2.42

### Patch Changes

- d229dc4: Move path utilities from `backend-common` to the `backend-plugin-api` package.
- Updated dependencies
  - @backstage/backend-common@0.22.0
  - @backstage/backend-plugin-api@0.6.18
  - @backstage/plugin-scaffolder-node@0.4.4
  - @backstage/integration@1.11.0

## 0.2.42-next.2

### Patch Changes

- Updated dependencies
  - @backstage/backend-common@0.22.0-next.2
  - @backstage/plugin-scaffolder-node@0.4.4-next.2
  - @backstage/integration@1.11.0-next.0

## 0.2.42-next.1

### Patch Changes

- Updated dependencies
  - @backstage/backend-common@0.22.0-next.1
  - @backstage/plugin-scaffolder-node@0.4.4-next.1
  - @backstage/backend-plugin-api@0.6.18-next.1

## 0.2.42-next.0

### Patch Changes

- Updated dependencies
  - @backstage/backend-common@0.21.8-next.0
  - @backstage/backend-plugin-api@0.6.18-next.0
  - @backstage/plugin-scaffolder-node@0.4.4-next.0
  - @backstage/config@1.2.0
  - @backstage/errors@1.2.4
  - @backstage/integration@1.10.0
  - @backstage/types@1.1.1

## 0.2.41

### Patch Changes

- Updated dependencies
  - @backstage/backend-common@0.21.7
  - @backstage/backend-plugin-api@0.6.17
  - @backstage/integration@1.10.0
  - @backstage/plugin-scaffolder-node@0.4.3
  - @backstage/config@1.2.0
  - @backstage/errors@1.2.4
  - @backstage/types@1.1.1

## 0.2.41-next.1

### Patch Changes

- Updated dependencies
  - @backstage/backend-common@0.21.7-next.1
  - @backstage/backend-plugin-api@0.6.17-next.1
  - @backstage/plugin-scaffolder-node@0.4.3-next.1
  - @backstage/config@1.2.0
  - @backstage/errors@1.2.4
  - @backstage/integration@1.10.0-next.0
  - @backstage/types@1.1.1

## 0.2.41-next.0

### Patch Changes

- Updated dependencies
  - @backstage/backend-common@0.21.7-next.0
  - @backstage/integration@1.10.0-next.0
  - @backstage/backend-plugin-api@0.6.17-next.0
  - @backstage/config@1.2.0
  - @backstage/errors@1.2.4
  - @backstage/types@1.1.1
  - @backstage/plugin-scaffolder-node@0.4.3-next.0

## 0.2.40

### Patch Changes

- Updated dependencies
  - @backstage/backend-common@0.21.6
  - @backstage/backend-plugin-api@0.6.16
  - @backstage/plugin-scaffolder-node@0.4.2
  - @backstage/config@1.2.0
  - @backstage/errors@1.2.4
  - @backstage/integration@1.9.1
  - @backstage/types@1.1.1

## 0.2.39

### Patch Changes

- Updated dependencies
  - @backstage/backend-common@0.21.5
  - @backstage/plugin-scaffolder-node@0.4.1
  - @backstage/backend-plugin-api@0.6.15
  - @backstage/config@1.2.0
  - @backstage/errors@1.2.4
  - @backstage/integration@1.9.1
  - @backstage/types@1.1.1

## 0.2.38

### Patch Changes

- e9663a9: Move away from using `ctx.logStream`
- f44589d: Introduced `createMockActionContext` to unify the way of creating scaffolder mock context.

  It will help to maintain tests in a long run during structural changes of action context.

- Updated dependencies
  - @backstage/plugin-scaffolder-node@0.4.0
  - @backstage/backend-common@0.21.4
  - @backstage/integration@1.9.1
  - @backstage/config@1.2.0
  - @backstage/errors@1.2.4
  - @backstage/backend-plugin-api@0.6.14
  - @backstage/types@1.1.1

## 0.2.38-next.2

### Patch Changes

- e9663a9: Move away from using `ctx.logStream`
- Updated dependencies
  - @backstage/plugin-scaffolder-node@0.4.0-next.2
  - @backstage/integration@1.9.1-next.2
  - @backstage/backend-common@0.21.4-next.2
  - @backstage/backend-plugin-api@0.6.14-next.2
  - @backstage/config@1.2.0-next.1
  - @backstage/errors@1.2.4-next.0
  - @backstage/types@1.1.1

## 0.2.38-next.1

### Patch Changes

- Updated dependencies
  - @backstage/config@1.2.0-next.1
  - @backstage/plugin-scaffolder-node@0.4.0-next.1
  - @backstage/backend-common@0.21.4-next.1
  - @backstage/backend-plugin-api@0.6.14-next.1
  - @backstage/integration@1.9.1-next.1
  - @backstage/errors@1.2.4-next.0
  - @backstage/types@1.1.1

## 0.2.37-next.0

### Patch Changes

- f44589d: Introduced `createMockActionContext` to unify the way of creating scaffolder mock context.

  It will help to maintain tests in a long run during structural changes of action context.

- Updated dependencies
  - @backstage/backend-common@0.21.3-next.0
  - @backstage/errors@1.2.4-next.0
  - @backstage/plugin-scaffolder-node@0.3.3-next.0
  - @backstage/backend-plugin-api@0.6.13-next.0
  - @backstage/config@1.1.2-next.0
  - @backstage/integration@1.9.1-next.0
  - @backstage/types@1.1.1

## 0.2.34

### Patch Changes

- e9a5228: Exporting a default module for the new Backend System
- 9aac2b0: Use `--cwd` as the first `yarn` argument
- 6bb6f3e: Updated dependency `fs-extra` to `^11.2.0`.
  Updated dependency `@types/fs-extra` to `^11.0.0`.
- Updated dependencies
  - @backstage/backend-common@0.21.0
  - @backstage/backend-plugin-api@0.6.10
  - @backstage/integration@1.9.0
  - @backstage/plugin-scaffolder-node@0.3.0
  - @backstage/config@1.1.1
  - @backstage/errors@1.2.3
  - @backstage/types@1.1.1

## 0.2.34-next.3

### Patch Changes

- Updated dependencies
  - @backstage/backend-common@0.21.0-next.3
  - @backstage/integration@1.9.0-next.1
  - @backstage/plugin-scaffolder-node@0.3.0-next.3
  - @backstage/backend-plugin-api@0.6.10-next.3
  - @backstage/config@1.1.1
  - @backstage/errors@1.2.3
  - @backstage/types@1.1.1

## 0.2.34-next.2

### Patch Changes

- 9aac2b0: Use `--cwd` as the first `yarn` argument
- Updated dependencies
  - @backstage/backend-common@0.21.0-next.2
  - @backstage/backend-plugin-api@0.6.10-next.2
  - @backstage/plugin-scaffolder-node@0.3.0-next.2
  - @backstage/config@1.1.1
  - @backstage/errors@1.2.3
  - @backstage/integration@1.9.0-next.0
  - @backstage/types@1.1.1

## 0.2.34-next.1

### Patch Changes

- Updated dependencies
  - @backstage/backend-plugin-api@0.6.10-next.1
  - @backstage/backend-common@0.21.0-next.1
  - @backstage/integration@1.9.0-next.0
  - @backstage/plugin-scaffolder-node@0.3.0-next.1
  - @backstage/config@1.1.1
  - @backstage/errors@1.2.3
  - @backstage/types@1.1.1

## 0.2.34-next.0

### Patch Changes

- e9a5228: Exporting a default module for the new Backend System
- Updated dependencies
  - @backstage/backend-common@0.21.0-next.0
  - @backstage/plugin-scaffolder-node@0.3.0-next.0
  - @backstage/backend-plugin-api@0.6.10-next.0
  - @backstage/config@1.1.1
  - @backstage/errors@1.2.3
  - @backstage/integration@1.8.0
  - @backstage/types@1.1.1

## 0.2.33

### Patch Changes

- 4016f21: Remove some unused dependencies
- Updated dependencies
  - @backstage/backend-common@0.20.1
  - @backstage/plugin-scaffolder-node@0.2.10
  - @backstage/config@1.1.1
  - @backstage/errors@1.2.3
  - @backstage/integration@1.8.0
  - @backstage/types@1.1.1

## 0.2.33-next.2

### Patch Changes

- Updated dependencies
  - @backstage/backend-common@0.20.1-next.2
  - @backstage/plugin-scaffolder-node@0.2.10-next.2

## 0.2.33-next.1

### Patch Changes

- Updated dependencies
  - @backstage/backend-common@0.20.1-next.1
  - @backstage/integration@1.8.0
  - @backstage/config@1.1.1
  - @backstage/plugin-scaffolder-node@0.2.10-next.1
  - @backstage/errors@1.2.3
  - @backstage/types@1.1.1

## 0.2.33-next.0

### Patch Changes

- 4016f21: Remove some unused dependencies
- Updated dependencies
  - @backstage/backend-common@0.20.1-next.0
  - @backstage/config@1.1.1
  - @backstage/errors@1.2.3
  - @backstage/integration@1.8.0
  - @backstage/types@1.1.1
  - @backstage/plugin-scaffolder-node@0.2.10-next.0

## 0.2.32

### Patch Changes

- Updated dependencies
  - @backstage/backend-common@0.20.0
  - @backstage/plugin-scaffolder-node@0.2.9
  - @backstage/integration@1.8.0
  - @backstage/config@1.1.1
  - @backstage/errors@1.2.3
  - @backstage/types@1.1.1

## 0.2.32-next.3

### Patch Changes

- Updated dependencies
  - @backstage/plugin-scaffolder-node@0.2.9-next.3
  - @backstage/backend-common@0.20.0-next.3
  - @backstage/config@1.1.1
  - @backstage/errors@1.2.3
  - @backstage/integration@1.8.0-next.1
  - @backstage/types@1.1.1

## 0.2.32-next.2

### Patch Changes

- Updated dependencies
  - @backstage/backend-common@0.20.0-next.2
  - @backstage/config@1.1.1
  - @backstage/errors@1.2.3
  - @backstage/integration@1.8.0-next.1
  - @backstage/types@1.1.1
  - @backstage/plugin-scaffolder-node@0.2.9-next.2

## 0.2.32-next.1

### Patch Changes

- Updated dependencies
  - @backstage/integration@1.8.0-next.1
  - @backstage/backend-common@0.20.0-next.1
  - @backstage/config@1.1.1
  - @backstage/errors@1.2.3
  - @backstage/types@1.1.1
  - @backstage/plugin-scaffolder-node@0.2.9-next.1

## 0.2.32-next.0

### Patch Changes

- Updated dependencies
  - @backstage/backend-common@0.20.0-next.0
  - @backstage/integration@1.8.0-next.0
  - @backstage/plugin-scaffolder-node@0.2.9-next.0
  - @backstage/config@1.1.1
  - @backstage/errors@1.2.3
  - @backstage/types@1.1.1

## 0.2.31

### Patch Changes

- Updated dependencies
  - @backstage/integration@1.7.2
  - @backstage/backend-common@0.19.9
  - @backstage/plugin-scaffolder-node@0.2.8
  - @backstage/config@1.1.1
  - @backstage/errors@1.2.3
  - @backstage/types@1.1.1

## 0.2.31-next.2

### Patch Changes

- Updated dependencies
  - @backstage/backend-common@0.19.9-next.2
  - @backstage/plugin-scaffolder-node@0.2.8-next.2

## 0.2.31-next.1

### Patch Changes

- Updated dependencies
  - @backstage/integration@1.7.2-next.0
  - @backstage/backend-common@0.19.9-next.1
  - @backstage/plugin-scaffolder-node@0.2.8-next.1
  - @backstage/config@1.1.1
  - @backstage/errors@1.2.3
  - @backstage/types@1.1.1

## 0.2.31-next.0

### Patch Changes

- Updated dependencies
  - @backstage/plugin-scaffolder-node@0.2.8-next.0
  - @backstage/backend-common@0.19.9-next.0
  - @backstage/integration@1.7.1
  - @backstage/config@1.1.1
  - @backstage/errors@1.2.3
  - @backstage/types@1.1.1

## 0.2.30

### Patch Changes

- Updated dependencies
  - @backstage/backend-common@0.19.8
  - @backstage/integration@1.7.1
  - @backstage/errors@1.2.3
  - @backstage/plugin-scaffolder-node@0.2.6
  - @backstage/config@1.1.1
  - @backstage/types@1.1.1

## 0.2.30-next.2

### Patch Changes

- Updated dependencies
  - @backstage/backend-common@0.19.8-next.2
  - @backstage/integration@1.7.1-next.1
  - @backstage/errors@1.2.3-next.0
  - @backstage/plugin-scaffolder-node@0.2.6-next.2
  - @backstage/config@1.1.1-next.0
  - @backstage/types@1.1.1

## 0.2.29-next.1

### Patch Changes

- Updated dependencies
  - @backstage/backend-common@0.19.7-next.1
  - @backstage/plugin-scaffolder-node@0.2.5-next.1
  - @backstage/config@1.1.0
  - @backstage/errors@1.2.2
  - @backstage/integration@1.7.1-next.0
  - @backstage/types@1.1.1

## 0.2.29-next.0

### Patch Changes

- Updated dependencies
  - @backstage/integration@1.7.1-next.0
  - @backstage/backend-common@0.19.7-next.0
  - @backstage/plugin-scaffolder-node@0.2.5-next.0
  - @backstage/config@1.1.0
  - @backstage/errors@1.2.2
  - @backstage/types@1.1.1

## 0.2.27

### Patch Changes

- Updated dependencies
  - @backstage/backend-common@0.19.5
  - @backstage/config@1.1.0
  - @backstage/errors@1.2.2
  - @backstage/integration@1.7.0
  - @backstage/types@1.1.1
  - @backstage/plugin-scaffolder-node@0.2.3

## 0.2.27-next.3

### Patch Changes

- Updated dependencies
  - @backstage/config@1.1.0-next.2
  - @backstage/errors@1.2.2-next.0
  - @backstage/integration@1.7.0-next.3
  - @backstage/types@1.1.1-next.0
  - @backstage/backend-common@0.19.5-next.3
  - @backstage/plugin-scaffolder-node@0.2.3-next.3

## 0.2.27-next.2

### Patch Changes

- Updated dependencies
  - @backstage/config@1.1.0-next.1
  - @backstage/backend-common@0.19.5-next.2
  - @backstage/integration@1.7.0-next.2
  - @backstage/plugin-scaffolder-node@0.2.3-next.2
  - @backstage/errors@1.2.1
  - @backstage/types@1.1.0

## 0.2.27-next.1

### Patch Changes

- Updated dependencies
  - @backstage/config@1.1.0-next.0
  - @backstage/integration@1.7.0-next.1
  - @backstage/backend-common@0.19.5-next.1
  - @backstage/plugin-scaffolder-node@0.2.3-next.1
  - @backstage/errors@1.2.1
  - @backstage/types@1.1.0

## 0.2.26-next.0

### Patch Changes

- Updated dependencies
  - @backstage/backend-common@0.19.4-next.0
  - @backstage/integration@1.7.0-next.0
  - @backstage/config@1.0.8
  - @backstage/errors@1.2.1
  - @backstage/types@1.1.0
  - @backstage/plugin-scaffolder-node@0.2.2-next.0

## 0.2.24

### Patch Changes

- 12a8c94eda8d: Add package repository and homepage metadata
- c186c631b429: Import helpers from the node package instead of the backend package
- Updated dependencies
  - @backstage/backend-common@0.19.2
  - @backstage/plugin-scaffolder-node@0.2.0
  - @backstage/integration@1.6.0
  - @backstage/config@1.0.8
  - @backstage/errors@1.2.1
  - @backstage/types@1.1.0

## 0.2.24-next.2

### Patch Changes

- Updated dependencies
  - @backstage/plugin-scaffolder-node@0.1.6-next.2
  - @backstage/backend-common@0.19.2-next.2

## 0.2.24-next.1

### Patch Changes

- 12a8c94eda8d: Add package repository and homepage metadata
- c186c631b429: Import helpers from the node package instead of the backend package
- Updated dependencies
  - @backstage/backend-common@0.19.2-next.1
  - @backstage/plugin-scaffolder-node@0.1.6-next.1
  - @backstage/integration@1.5.1
  - @backstage/config@1.0.8
  - @backstage/errors@1.2.1
  - @backstage/types@1.1.0

## 0.2.24-next.0

### Patch Changes

- Updated dependencies
  - @backstage/backend-common@0.19.2-next.0
  - @backstage/config@1.0.8
  - @backstage/errors@1.2.1
  - @backstage/integration@1.5.1
  - @backstage/types@1.1.0
  - @backstage/plugin-scaffolder-backend@1.15.2-next.0
  - @backstage/plugin-scaffolder-node@0.1.6-next.0

## 0.2.23

### Patch Changes

- Updated dependencies
  - @backstage/errors@1.2.1
  - @backstage/backend-common@0.19.1
  - @backstage/plugin-scaffolder-backend@1.15.1
  - @backstage/config@1.0.8
  - @backstage/integration@1.5.1
  - @backstage/types@1.1.0
  - @backstage/plugin-scaffolder-node@0.1.5

## 0.2.23-next.1

### Patch Changes

- Updated dependencies
  - @backstage/plugin-scaffolder-backend@1.15.1-next.1
  - @backstage/backend-common@0.19.1-next.0
  - @backstage/config@1.0.8
  - @backstage/errors@1.2.1-next.0
  - @backstage/integration@1.5.1-next.0
  - @backstage/types@1.1.0
  - @backstage/plugin-scaffolder-node@0.1.5-next.0

## 0.2.23-next.0

### Patch Changes

- Updated dependencies
  - @backstage/errors@1.2.1-next.0
  - @backstage/backend-common@0.19.1-next.0
  - @backstage/config@1.0.8
  - @backstage/integration@1.5.1-next.0
  - @backstage/types@1.1.0
  - @backstage/plugin-scaffolder-backend@1.15.1-next.0
  - @backstage/plugin-scaffolder-node@0.1.5-next.0

## 0.2.22

### Patch Changes

- Updated dependencies
  - @backstage/backend-common@0.19.0
  - @backstage/plugin-scaffolder-backend@1.15.0
  - @backstage/types@1.1.0
  - @backstage/integration@1.5.0
  - @backstage/errors@1.2.0
  - @backstage/config@1.0.8
  - @backstage/plugin-scaffolder-node@0.1.4

## 0.2.22-next.3

### Patch Changes

- Updated dependencies
  - @backstage/plugin-scaffolder-backend@1.15.0-next.3
  - @backstage/backend-common@0.19.0-next.2
  - @backstage/config@1.0.7
  - @backstage/errors@1.2.0-next.0
  - @backstage/integration@1.5.0-next.0
  - @backstage/types@1.0.2
  - @backstage/plugin-scaffolder-node@0.1.4-next.2

## 0.2.22-next.2

### Patch Changes

- Updated dependencies
  - @backstage/plugin-scaffolder-backend@1.15.0-next.2
  - @backstage/config@1.0.7

## 0.2.22-next.1

### Patch Changes

- Updated dependencies
  - @backstage/backend-common@0.19.0-next.1
  - @backstage/integration@1.5.0-next.0
  - @backstage/errors@1.2.0-next.0
  - @backstage/plugin-scaffolder-backend@1.15.0-next.1
  - @backstage/plugin-scaffolder-node@0.1.4-next.1
  - @backstage/config@1.0.7
  - @backstage/types@1.0.2

## 0.2.22-next.0

### Patch Changes

- Updated dependencies
  - @backstage/plugin-scaffolder-backend@1.14.1-next.0
  - @backstage/backend-common@0.18.6-next.0
  - @backstage/integration@1.4.5
  - @backstage/config@1.0.7
  - @backstage/errors@1.1.5
  - @backstage/types@1.0.2
  - @backstage/plugin-scaffolder-node@0.1.4-next.0

## 0.2.21

### Patch Changes

- Updated dependencies
  - @backstage/plugin-scaffolder-backend@1.14.0
  - @backstage/backend-common@0.18.5
  - @backstage/integration@1.4.5
  - @backstage/plugin-scaffolder-node@0.1.3
  - @backstage/config@1.0.7
  - @backstage/errors@1.1.5
  - @backstage/types@1.0.2

## 0.2.21-next.2

### Patch Changes

- Updated dependencies
  - @backstage/plugin-scaffolder-backend@1.13.2-next.2
  - @backstage/plugin-scaffolder-node@0.1.3-next.2
  - @backstage/config@1.0.7

## 0.2.21-next.1

### Patch Changes

- Updated dependencies
  - @backstage/backend-common@0.18.5-next.1
  - @backstage/plugin-scaffolder-backend@1.13.2-next.1
  - @backstage/plugin-scaffolder-node@0.1.3-next.1
  - @backstage/config@1.0.7

## 0.2.21-next.0

### Patch Changes

- Updated dependencies
  - @backstage/backend-common@0.18.5-next.0
  - @backstage/integration@1.4.5-next.0
  - @backstage/plugin-scaffolder-backend@1.13.2-next.0
  - @backstage/config@1.0.7
  - @backstage/errors@1.1.5
  - @backstage/types@1.0.2
  - @backstage/plugin-scaffolder-node@0.1.3-next.0

## 0.2.19

### Patch Changes

- Updated dependencies
  - @backstage/backend-common@0.18.4
  - @backstage/plugin-scaffolder-backend@1.13.0
  - @backstage/plugin-scaffolder-node@0.1.2
  - @backstage/integration@1.4.4
  - @backstage/config@1.0.7
  - @backstage/errors@1.1.5
  - @backstage/types@1.0.2

## 0.2.19-next.3

### Patch Changes

- Updated dependencies
  - @backstage/plugin-scaffolder-backend@1.13.0-next.3
  - @backstage/backend-common@0.18.4-next.2
  - @backstage/config@1.0.7
  - @backstage/errors@1.1.5
  - @backstage/integration@1.4.4-next.0
  - @backstage/types@1.0.2
  - @backstage/plugin-scaffolder-node@0.1.2-next.3

## 0.2.19-next.2

### Patch Changes

- Updated dependencies
  - @backstage/backend-common@0.18.4-next.2
  - @backstage/plugin-scaffolder-node@0.1.2-next.2
  - @backstage/plugin-scaffolder-backend@1.13.0-next.2
  - @backstage/config@1.0.7
  - @backstage/errors@1.1.5
  - @backstage/integration@1.4.4-next.0
  - @backstage/types@1.0.2

## 0.2.19-next.1

### Patch Changes

- Updated dependencies
  - @backstage/plugin-scaffolder-backend@1.13.0-next.1
  - @backstage/plugin-scaffolder-node@0.1.2-next.1
  - @backstage/integration@1.4.4-next.0
  - @backstage/backend-common@0.18.4-next.1
  - @backstage/config@1.0.7
  - @backstage/errors@1.1.5
  - @backstage/types@1.0.2

## 0.2.19-next.0

### Patch Changes

- Updated dependencies
  - @backstage/plugin-scaffolder-backend@1.12.1-next.0
  - @backstage/plugin-scaffolder-node@0.1.2-next.0
  - @backstage/backend-common@0.18.4-next.0
  - @backstage/config@1.0.7
  - @backstage/integration@1.4.3
  - @backstage/errors@1.1.5
  - @backstage/types@1.0.2

## 0.2.18

### Patch Changes

- 62414770ead: allow container runner to be undefined in cookiecutter plugin
- 52b0022dab7: Updated dependency `msw` to `^1.0.0`.
- Updated dependencies
  - @backstage/plugin-scaffolder-backend@1.12.0
  - @backstage/backend-common@0.18.3
  - @backstage/errors@1.1.5
  - @backstage/integration@1.4.3
  - @backstage/config@1.0.7
  - @backstage/types@1.0.2
  - @backstage/plugin-scaffolder-node@0.1.1

## 0.2.18-next.2

### Patch Changes

- 62414770ead: allow container runner to be undefined in cookiecutter plugin
- Updated dependencies
  - @backstage/plugin-scaffolder-backend@1.12.0-next.2
  - @backstage/backend-common@0.18.3-next.2
  - @backstage/plugin-scaffolder-node@0.1.1-next.2
  - @backstage/config@1.0.7-next.0
  - @backstage/integration@1.4.3-next.0

## 0.2.18-next.1

### Patch Changes

- 52b0022dab7: Updated dependency `msw` to `^1.0.0`.
- Updated dependencies
  - @backstage/plugin-scaffolder-backend@1.12.0-next.1
  - @backstage/errors@1.1.5-next.0
  - @backstage/backend-common@0.18.3-next.1
  - @backstage/integration@1.4.3-next.0
  - @backstage/config@1.0.7-next.0
  - @backstage/types@1.0.2
  - @backstage/plugin-scaffolder-node@0.1.1-next.1

## 0.2.18-next.0

### Patch Changes

- Updated dependencies
  - @backstage/plugin-scaffolder-backend@1.11.1-next.0
  - @backstage/backend-common@0.18.3-next.0
  - @backstage/config@1.0.6
  - @backstage/errors@1.1.4
  - @backstage/integration@1.4.2
  - @backstage/types@1.0.2
  - @backstage/plugin-scaffolder-node@0.1.1-next.0

## 0.2.17

### Patch Changes

- d72866f0cc: Internal refactor to use the new `@backstage/plugin-scaffolder-node` package for some functionality
- Updated dependencies
  - @backstage/backend-common@0.18.2
  - @backstage/plugin-scaffolder-node@0.1.0
  - @backstage/plugin-scaffolder-backend@1.11.0
  - @backstage/config@1.0.6
  - @backstage/errors@1.1.4
  - @backstage/integration@1.4.2
  - @backstage/types@1.0.2

## 0.2.17-next.2

### Patch Changes

- Updated dependencies
  - @backstage/backend-common@0.18.2-next.2
  - @backstage/plugin-scaffolder-backend@1.11.0-next.2
  - @backstage/plugin-scaffolder-node@0.1.0-next.2
  - @backstage/config@1.0.6
  - @backstage/errors@1.1.4
  - @backstage/integration@1.4.2
  - @backstage/types@1.0.2

## 0.2.17-next.1

### Patch Changes

- Updated dependencies
  - @backstage/backend-common@0.18.2-next.1
  - @backstage/plugin-scaffolder-backend@1.11.0-next.1
  - @backstage/config@1.0.6
  - @backstage/errors@1.1.4
  - @backstage/integration@1.4.2
  - @backstage/types@1.0.2
  - @backstage/plugin-scaffolder-node@0.1.0-next.1

## 0.2.17-next.0

### Patch Changes

- d72866f0cc: Internal refactor to use the new `@backstage/plugin-scaffolder-node` package for some functionality
- Updated dependencies
  - @backstage/plugin-scaffolder-node@0.1.0-next.0
  - @backstage/plugin-scaffolder-backend@1.11.0-next.0
  - @backstage/backend-common@0.18.2-next.0

## 0.2.15

### Patch Changes

- e4c0240445: Added `catalogFilter` field to OwnerPicker and EntityPicker components to support filtering options by any field(s) of an entity.

  The `allowedKinds` field has been deprecated. Use `catalogFilter` instead. This field allows users to specify a filter on the shape of [EntityFilterQuery](https://github.com/backstage/backstage/blob/774c42003782121d3d6b2aa5f2865d53370c160e/packages/catalog-client/src/types/api.ts#L74), which can be passed into the CatalogClient. See examples below:

  - Get all entities of kind `Group`

    ```yaml
    owner:
      title: Owner
      type: string
      description: Owner of the component
      ui:field: OwnerPicker
      ui:options:
        catalogFilter:
          - kind: Group
    ```

  - Get entities of kind `Group` and spec.type `team`
    ```yaml
    owner:
      title: Owner
      type: string
      description: Owner of the component
      ui:field: OwnerPicker
      ui:options:
        catalogFilter:
          - kind: Group
            spec.type: team
    ```

- Updated dependencies
  - @backstage/plugin-scaffolder-backend@1.10.0
  - @backstage/backend-common@0.18.0
  - @backstage/config@1.0.6
  - @backstage/errors@1.1.4
  - @backstage/integration@1.4.2
  - @backstage/types@1.0.2

## 0.2.15-next.2

### Patch Changes

- Updated dependencies
  - @backstage/backend-common@0.18.0-next.1
  - @backstage/plugin-scaffolder-backend@1.10.0-next.2
  - @backstage/config@1.0.6-next.0
  - @backstage/errors@1.1.4
  - @backstage/integration@1.4.2-next.0
  - @backstage/types@1.0.2

## 0.2.15-next.1

### Patch Changes

- Updated dependencies
  - @backstage/plugin-scaffolder-backend@1.10.0-next.1
  - @backstage/backend-common@0.18.0-next.0
  - @backstage/config@1.0.6-next.0
  - @backstage/errors@1.1.4
  - @backstage/integration@1.4.2-next.0
  - @backstage/types@1.0.2

## 0.2.15-next.0

### Patch Changes

- e4c0240445: Added `catalogFilter` field to OwnerPicker and EntityPicker components to support filtering options by any field(s) of an entity.

  The `allowedKinds` field has been deprecated. Use `catalogFilter` instead. This field allows users to specify a filter on the shape of [EntityFilterQuery](https://github.com/backstage/backstage/blob/774c42003782121d3d6b2aa5f2865d53370c160e/packages/catalog-client/src/types/api.ts#L74), which can be passed into the CatalogClient. See examples below:

  - Get all entities of kind `Group`

    ```yaml
    owner:
      title: Owner
      type: string
      description: Owner of the component
      ui:field: OwnerPicker
      ui:options:
        catalogFilter:
          - kind: Group
    ```

  - Get entities of kind `Group` and spec.type `team`
    ```yaml
    owner:
      title: Owner
      type: string
      description: Owner of the component
      ui:field: OwnerPicker
      ui:options:
        catalogFilter:
          - kind: Group
            spec.type: team
    ```

- Updated dependencies
  - @backstage/plugin-scaffolder-backend@1.9.1-next.0
  - @backstage/backend-common@0.17.0
  - @backstage/config@1.0.5
  - @backstage/errors@1.1.4
  - @backstage/integration@1.4.1
  - @backstage/types@1.0.2

## 0.2.14

### Patch Changes

- 935b66a646: Change step output template examples to use square bracket syntax.
- 3280711113: Updated dependency `msw` to `^0.49.0`.
- Updated dependencies
  - @backstage/plugin-scaffolder-backend@1.9.0
  - @backstage/backend-common@0.17.0
  - @backstage/errors@1.1.4
  - @backstage/integration@1.4.1
  - @backstage/types@1.0.2
  - @backstage/config@1.0.5

## 0.2.14-next.3

### Patch Changes

- 935b66a646: Change step output template examples to use square bracket syntax.
- Updated dependencies
  - @backstage/plugin-scaffolder-backend@1.9.0-next.3
  - @backstage/backend-common@0.17.0-next.3
  - @backstage/config@1.0.5-next.1
  - @backstage/errors@1.1.4-next.1
  - @backstage/integration@1.4.1-next.1
  - @backstage/types@1.0.2-next.1

## 0.2.14-next.2

### Patch Changes

- Updated dependencies
  - @backstage/plugin-scaffolder-backend@1.9.0-next.2
  - @backstage/backend-common@0.17.0-next.2
  - @backstage/config@1.0.5-next.1
  - @backstage/errors@1.1.4-next.1
  - @backstage/integration@1.4.1-next.1
  - @backstage/types@1.0.2-next.1

## 0.2.14-next.1

### Patch Changes

- Updated dependencies
  - @backstage/backend-common@0.17.0-next.1
  - @backstage/types@1.0.2-next.1
  - @backstage/plugin-scaffolder-backend@1.8.1-next.1
  - @backstage/config@1.0.5-next.1
  - @backstage/integration@1.4.1-next.1
  - @backstage/errors@1.1.4-next.1

## 0.2.14-next.0

### Patch Changes

- 3280711113: Updated dependency `msw` to `^0.49.0`.
- Updated dependencies
  - @backstage/plugin-scaffolder-backend@1.8.1-next.0
  - @backstage/backend-common@0.16.1-next.0
  - @backstage/integration@1.4.1-next.0
  - @backstage/types@1.0.2-next.0
  - @backstage/config@1.0.5-next.0
  - @backstage/errors@1.1.4-next.0

## 0.2.13

### Patch Changes

- Updated dependencies
  - @backstage/backend-common@0.16.0
  - @backstage/plugin-scaffolder-backend@1.8.0
  - @backstage/integration@1.4.0
  - @backstage/types@1.0.1
  - @backstage/config@1.0.4
  - @backstage/errors@1.1.3

## 0.2.13-next.2

### Patch Changes

- Updated dependencies
  - @backstage/backend-common@0.16.0-next.1
  - @backstage/plugin-scaffolder-backend@1.8.0-next.2
  - @backstage/config@1.0.4-next.0
  - @backstage/errors@1.1.3-next.0
  - @backstage/integration@1.4.0-next.0
  - @backstage/types@1.0.1-next.0

## 0.2.13-next.1

### Patch Changes

- Updated dependencies
  - @backstage/plugin-scaffolder-backend@1.8.0-next.1

## 0.2.13-next.0

### Patch Changes

- Updated dependencies
  - @backstage/backend-common@0.16.0-next.0
  - @backstage/plugin-scaffolder-backend@1.8.0-next.0
  - @backstage/integration@1.4.0-next.0
  - @backstage/types@1.0.1-next.0
  - @backstage/config@1.0.4-next.0
  - @backstage/errors@1.1.3-next.0

## 0.2.12

### Patch Changes

- Updated dependencies
  - @backstage/backend-common@0.15.2
  - @backstage/plugin-scaffolder-backend@1.7.0
  - @backstage/config@1.0.3
  - @backstage/errors@1.1.2
  - @backstage/integration@1.3.2
  - @backstage/types@1.0.0

## 0.2.12-next.2

### Patch Changes

- Updated dependencies
  - @backstage/backend-common@0.15.2-next.2
  - @backstage/plugin-scaffolder-backend@1.7.0-next.2
  - @backstage/config@1.0.3-next.2
  - @backstage/errors@1.1.2-next.2
  - @backstage/integration@1.3.2-next.2
  - @backstage/types@1.0.0

## 0.2.12-next.1

### Patch Changes

- Updated dependencies
  - @backstage/backend-common@0.15.2-next.1
  - @backstage/plugin-scaffolder-backend@1.7.0-next.1
  - @backstage/config@1.0.3-next.1
  - @backstage/errors@1.1.2-next.1
  - @backstage/integration@1.3.2-next.1
  - @backstage/types@1.0.0

## 0.2.12-next.0

### Patch Changes

- Updated dependencies
  - @backstage/plugin-scaffolder-backend@1.7.0-next.0
  - @backstage/backend-common@0.15.2-next.0
  - @backstage/config@1.0.3-next.0
  - @backstage/errors@1.1.2-next.0
  - @backstage/integration@1.3.2-next.0
  - @backstage/types@1.0.0

## 0.2.11

### Patch Changes

- 7d47def9c4: Removed dependency on `@types/jest`.
- 667d917488: Updated dependency `msw` to `^0.47.0`.
- 87ec2ba4d6: Updated dependency `msw` to `^0.46.0`.
- bf5e9030eb: Updated dependency `msw` to `^0.45.0`.
- Updated dependencies
  - @backstage/backend-common@0.15.1
  - @backstage/plugin-scaffolder-backend@1.6.0
  - @backstage/integration@1.3.1
  - @backstage/config@1.0.2
  - @backstage/errors@1.1.1

## 0.2.11-next.2

### Patch Changes

- 7d47def9c4: Removed dependency on `@types/jest`.
- Updated dependencies
  - @backstage/config@1.0.2-next.0
  - @backstage/errors@1.1.1-next.0
  - @backstage/integration@1.3.1-next.2
  - @backstage/backend-common@0.15.1-next.3
  - @backstage/plugin-scaffolder-backend@1.6.0-next.3

## 0.2.11-next.1

### Patch Changes

- 667d917488: Updated dependency `msw` to `^0.47.0`.
- 87ec2ba4d6: Updated dependency `msw` to `^0.46.0`.
- Updated dependencies
  - @backstage/backend-common@0.15.1-next.2
  - @backstage/integration@1.3.1-next.1
  - @backstage/plugin-scaffolder-backend@1.6.0-next.2

## 0.2.11-next.0

### Patch Changes

- bf5e9030eb: Updated dependency `msw` to `^0.45.0`.
- Updated dependencies
  - @backstage/backend-common@0.15.1-next.0
  - @backstage/plugin-scaffolder-backend@1.6.0-next.0
  - @backstage/integration@1.3.1-next.0

## 0.2.10

### Patch Changes

- Updated dependencies
  - @backstage/backend-common@0.15.0
  - @backstage/integration@1.3.0
  - @backstage/plugin-scaffolder-backend@1.5.0

## 0.2.10-next.0

### Patch Changes

- Updated dependencies
  - @backstage/backend-common@0.15.0-next.0
  - @backstage/integration@1.3.0-next.0
  - @backstage/plugin-scaffolder-backend@1.5.0-next.0

## 0.2.9

### Patch Changes

- a70869e775: Updated dependency `msw` to `^0.43.0`.
- 8006d0f9bf: Updated dependency `msw` to `^0.44.0`.
- Updated dependencies
  - @backstage/backend-common@0.14.1
  - @backstage/plugin-scaffolder-backend@1.4.0
  - @backstage/integration@1.2.2
  - @backstage/errors@1.1.0

## 0.2.9-next.2

### Patch Changes

- a70869e775: Updated dependency `msw` to `^0.43.0`.
- Updated dependencies
  - @backstage/backend-common@0.14.1-next.3
  - @backstage/plugin-scaffolder-backend@1.4.0-next.3
  - @backstage/integration@1.2.2-next.3

## 0.2.9-next.1

### Patch Changes

- Updated dependencies
  - @backstage/plugin-scaffolder-backend@1.4.0-next.1
  - @backstage/backend-common@0.14.1-next.1
  - @backstage/errors@1.1.0-next.0
  - @backstage/integration@1.2.2-next.1

## 0.2.9-next.0

### Patch Changes

- Updated dependencies
  - @backstage/backend-common@0.14.1-next.0
  - @backstage/plugin-scaffolder-backend@1.4.0-next.0
  - @backstage/integration@1.2.2-next.0

## 0.2.8

### Patch Changes

- 8f7b1835df: Updated dependency `msw` to `^0.41.0`.
- Updated dependencies
  - @backstage/plugin-scaffolder-backend@1.3.0
  - @backstage/backend-common@0.14.0
  - @backstage/integration@1.2.1

## 0.2.8-next.2

### Patch Changes

- Updated dependencies
  - @backstage/plugin-scaffolder-backend@1.3.0-next.2
  - @backstage/backend-common@0.14.0-next.2
  - @backstage/integration@1.2.1-next.2

## 0.2.8-next.1

### Patch Changes

- 8f7b1835df: Updated dependency `msw` to `^0.41.0`.
- Updated dependencies
  - @backstage/backend-common@0.13.6-next.1
  - @backstage/integration@1.2.1-next.1
  - @backstage/plugin-scaffolder-backend@1.3.0-next.1

## 0.2.8-next.0

### Patch Changes

- Updated dependencies
  - @backstage/plugin-scaffolder-backend@1.3.0-next.0
  - @backstage/backend-common@0.13.6-next.0
  - @backstage/integration@1.2.1-next.0

## 0.2.7

### Patch Changes

- cfc0f19699: Updated dependency `fs-extra` to `10.1.0`.
- Updated dependencies
  - @backstage/backend-common@0.13.3
  - @backstage/plugin-scaffolder-backend@1.2.0
  - @backstage/integration@1.2.0
  - @backstage/config@1.0.1

## 0.2.7-next.1

### Patch Changes

- Updated dependencies
  - @backstage/backend-common@0.13.3-next.2
  - @backstage/plugin-scaffolder-backend@1.2.0-next.1
  - @backstage/config@1.0.1-next.0
  - @backstage/integration@1.2.0-next.1

## 0.2.7-next.0

### Patch Changes

- cfc0f19699: Updated dependency `fs-extra` to `10.1.0`.
- Updated dependencies
  - @backstage/backend-common@0.13.3-next.0
  - @backstage/plugin-scaffolder-backend@1.2.0-next.0
  - @backstage/integration@1.2.0-next.0

## 0.2.6

### Patch Changes

- Updated dependencies
  - @backstage/plugin-scaffolder-backend@1.1.0
  - @backstage/integration@1.1.0
  - @backstage/backend-common@0.13.2

## 0.2.6-next.1

### Patch Changes

- Updated dependencies
  - @backstage/plugin-scaffolder-backend@1.1.0-next.1
  - @backstage/integration@1.1.0-next.1
  - @backstage/backend-common@0.13.2-next.1

## 0.2.6-next.0

### Patch Changes

- Updated dependencies
  - @backstage/backend-common@0.13.2-next.0
  - @backstage/integration@1.0.1-next.0
  - @backstage/plugin-scaffolder-backend@1.0.1-next.0

## 0.2.5

### Patch Changes

- 89c7e47967: Minor README update
- f24ef7864e: Minor typo fixes
- Updated dependencies
  - @backstage/plugin-scaffolder-backend@1.0.0
  - @backstage/backend-common@0.13.1
  - @backstage/integration@1.0.0
  - @backstage/config@1.0.0
  - @backstage/errors@1.0.0
  - @backstage/types@1.0.0

## 0.2.4

### Patch Changes

- 8122e27717: Updating documentation for supporting `apiVersion: scaffolder.backstage.io/v1beta3`
- e0a69ba49f: build(deps): bump `fs-extra` from 9.1.0 to 10.0.1
- Updated dependencies
  - @backstage/backend-common@0.13.0
  - @backstage/plugin-scaffolder-backend@0.18.0

## 0.2.4-next.0

### Patch Changes

- 8122e27717: Updating documentation for supporting `apiVersion: scaffolder.backstage.io/v1beta3`
- e0a69ba49f: build(deps): bump `fs-extra` from 9.1.0 to 10.0.1
- Updated dependencies
  - @backstage/backend-common@0.13.0-next.0
  - @backstage/plugin-scaffolder-backend@0.18.0-next.0

## 0.2.3

### Patch Changes

- 6c7a879660: Fixed bug where existing cookiecutter.json file is not used.
- Updated dependencies
  - @backstage/backend-common@0.12.0
  - @backstage/plugin-scaffolder-backend@0.17.3
  - @backstage/integration@0.8.0

## 0.2.2

### Patch Changes

- 0f37cdef19: Migrated over from the deprecated `spec.metadata` to `spec.templateInfo` for the `name` and the `baseUrl` of the template.
- Updated dependencies
  - @backstage/backend-common@0.11.0
  - @backstage/plugin-scaffolder-backend@0.17.0
  - @backstage/integration@0.7.5

## 0.2.1

### Patch Changes

- Fix for the previous release with missing type declarations.
- Updated dependencies
  - @backstage/backend-common@0.10.9
  - @backstage/config@0.1.15
  - @backstage/errors@0.2.2
  - @backstage/integration@0.7.4
  - @backstage/types@0.1.3
  - @backstage/plugin-scaffolder-backend@0.16.1

## 0.2.0

### Minor Changes

- 661594bf43: Updated to the latest version of `@backstage/plugin-scaffolder-backend`, meaning the `TemplateAction` now exposes the precise input type rather than `any`.

### Patch Changes

- c77c5c7eb6: Added `backstage.role` to `package.json`
- Updated dependencies
  - @backstage/backend-common@0.10.8
  - @backstage/errors@0.2.1
  - @backstage/integration@0.7.3
  - @backstage/plugin-scaffolder-backend@0.16.0
  - @backstage/config@0.1.14
  - @backstage/types@0.1.2

## 0.1.11

### Patch Changes

- Updated dependencies
  - @backstage/backend-common@0.10.7
  - @backstage/plugin-scaffolder-backend@0.15.24

## 0.1.11-next.0

### Patch Changes

- Updated dependencies
  - @backstage/backend-common@0.10.7-next.0
  - @backstage/plugin-scaffolder-backend@0.15.24-next.0

## 0.1.10

### Patch Changes

- Updated dependencies
  - @backstage/plugin-scaffolder-backend@0.15.23
  - @backstage/backend-common@0.10.6

## 0.1.10-next.1

### Patch Changes

- Updated dependencies
  - @backstage/backend-common@0.10.6-next.0
  - @backstage/plugin-scaffolder-backend@0.15.23-next.1

## 0.1.10-next.0

### Patch Changes

- Updated dependencies
  - @backstage/plugin-scaffolder-backend@0.15.23-next.0

## 0.1.9

### Patch Changes

- Updated dependencies
  - @backstage/integration@0.7.2
  - @backstage/backend-common@0.10.4
  - @backstage/config@0.1.13
  - @backstage/plugin-scaffolder-backend@0.15.21

## 0.1.9-next.0

### Patch Changes

- Updated dependencies
  - @backstage/backend-common@0.10.4-next.0
  - @backstage/config@0.1.13-next.0
  - @backstage/plugin-scaffolder-backend@0.15.21-next.0
  - @backstage/integration@0.7.2-next.0

## 0.1.8

### Patch Changes

- Updated dependencies
  - @backstage/config@0.1.12
  - @backstage/plugin-scaffolder-backend@0.15.20
  - @backstage/integration@0.7.1
  - @backstage/backend-common@0.10.3
  - @backstage/errors@0.2.0

## 0.1.7

### Patch Changes

- Updated dependencies
  - @backstage/backend-common@0.10.1
  - @backstage/plugin-scaffolder-backend@0.15.19
  - @backstage/integration@0.7.0

## 0.1.6

### Patch Changes

- Updated dependencies
  - @backstage/backend-common@0.10.0
  - @backstage/plugin-scaffolder-backend@0.15.18

## 0.1.5

### Patch Changes

- b055a6addc: Align on usage of `cross-fetch` vs `node-fetch` in frontend vs backend packages, and remove some unnecessary imports of either one of them
- Updated dependencies
  - @backstage/integration@0.6.10
  - @backstage/plugin-scaffolder-backend@0.15.15
  - @backstage/backend-common@0.9.12

## 0.1.4

### Patch Changes

- 290fbb3ec2: Add missing API docs to scaffolder action plugins
- Updated dependencies
  - @backstage/backend-common@0.9.9
  - @backstage/plugin-scaffolder-backend@0.15.12

## 0.1.3

### Patch Changes

- 10615525f3: Switch to use the json and observable types from `@backstage/types`
- Updated dependencies
  - @backstage/config@0.1.11
  - @backstage/errors@0.1.4
  - @backstage/integration@0.6.9
  - @backstage/backend-common@0.9.8
  - @backstage/plugin-scaffolder-backend@0.15.11

## 0.1.2

### Patch Changes

- Updated dependencies
  - @backstage/backend-common@0.9.0
  - @backstage/plugin-scaffolder-backend@0.15.2
  - @backstage/integration@0.6.2
  - @backstage/config@0.1.8

## 0.1.1

### Patch Changes

- Updated dependencies
  - @backstage/integration@0.6.0
  - @backstage/plugin-scaffolder-backend@0.15.0
  - @backstage/backend-common@0.8.9<|MERGE_RESOLUTION|>--- conflicted
+++ resolved
@@ -1,7 +1,5 @@
 # @backstage/plugin-scaffolder-backend-module-cookiecutter
 
-<<<<<<< HEAD
-=======
 ## 0.3.9-next.0
 
 ### Patch Changes
@@ -15,7 +13,6 @@
   - @backstage/integration@1.16.2
   - @backstage/types@1.2.1
 
->>>>>>> 66ce8958
 ## 0.3.8
 
 ### Patch Changes
