{
  "name": "root",
<<<<<<< HEAD
  "version": "1.37.0",
=======
  "version": "1.38.0-next.0",
>>>>>>> 66ce8958
  "backstage": {
    "cli": {
      "new": {
        "globals": {
          "private": false,
          "namePrefix": "@backstage/"
        }
      }
    }
  },
  "private": true,
  "repository": {
    "type": "git",
    "url": "https://github.com/backstage/backstage"
  },
  "workspaces": {
    "packages": [
      "packages/*",
      "plugins/*"
    ]
  },
  "scripts": {
    "build-storybook": "yarn ./storybook run build-storybook",
    "build:all": "backstage-cli repo build --all",
    "build:api-docs": "LANG=en_EN yarn build:api-reports --docs --exclude 'plugins/@(adr|adr-backend|adr-common|airbrake|airbrake-backend|allure|analytics-module-ga|analytics-module-ga4|analytics-module-newrelic-browser|apache-airflow|api-docs|api-docs-module-protoc-gen-doc|apollo-explorer|app-visualizer|azure-devops|azure-devops-backend|azure-devops-common|azure-sites|azure-sites-backend|azure-sites-common|badges|badges-backend|bazaar|bazaar-backend|bitbucket-cloud-common|bitrise|catalog-graph|catalog-graphql|catalog-import|catalog-unprocessed-entities|cicd-statistics|cicd-statistics-module-gitlab|circleci|cloudbuild|code-climate|code-coverage|code-coverage-backend|codescene|config-schema|cost-insights|cost-insights-common|dynatrace|entity-feedback|entity-feedback-backend|entity-feedback-common|entity-validation|example-todo-list|example-todo-list-backend|example-todo-list-common|firehydrant|fossa|gcalendar|gcp-projects|git-release-manager|github-actions|github-deployments|github-issues|github-pull-requests-board|gitops-profiles|gocd|graphiql|graphql-backend|graphql-voyager|ilert|jenkins|jenkins-backend|jenkins-common|kafka|kafka-backend|lighthouse|lighthouse-backend|lighthouse-common|linguist|linguist-backend|linguist-common|microsoft-calendar|newrelic|newrelic-dashboard|nomad|nomad-backend|octopus-deploy|opencost|pagerduty|periskop|periskop-backend|playlist|playlist-backend|playlist-common|proxy-backend|puppetdb|rollbar|rollbar-backend|sentry|shortcuts|splunk-on-call|stack-overflow|stack-overflow-backend|stackstorm|tech-radar|tech-radar-2|todo|todo-backend|xcmetrics)'",
    "build:api-reports": "yarn build:api-reports:only --tsc",
    "build:api-reports:only": "LANG=en_US.UTF-8 NODE_OPTIONS=--max-old-space-size=8192 backstage-repo-tools api-reports --sql-reports --allow-warnings 'packages/backend-app-api,packages/core-components,plugins/+(catalog|catalog-import|git-release-manager|jenkins|kubernetes)' -o ae-undocumented,ae-wrong-input-file-type --validate-release-tags",
    "build:backend": "yarn workspace example-backend build",
    "build:knip-reports": "backstage-repo-tools knip-reports",
    "build:plugins-report": "node ./scripts/build-plugins-report",
    "clean": "backstage-cli repo clean",
    "create-plugin": "echo \"use 'yarn new' instead\"",
    "dev": "yarn workspaces foreach -A --include example-backend --include example-app --parallel --jobs unlimited -v -i run start",
    "dev:next": "yarn workspaces foreach -A --include example-backend --include example-app-next --parallel --jobs unlimited -v -i run start",
    "docker-build": "yarn tsc && yarn workspace example-backend build && yarn workspace example-backend build-image",
    "fix": "backstage-cli repo fix --publish",
    "postinstall": "husky || true",
    "lint": "backstage-cli repo lint --since origin/master",
    "lint:all": "backstage-cli repo lint",
    "lint:docs": "node ./scripts/check-docs-quality",
    "lint:peer-deps": "backstage-repo-tools peer-deps",
    "lint:type-deps": "backstage-repo-tools type-deps",
    "new": "backstage-cli new",
    "prepare": "husky",
    "prettier:check": "prettier --check .",
    "prettier:fix": "prettier --write .",
    "release": "node scripts/prepare-release.js && changeset version && yarn prettier --write '{packages,plugins}/*/{package.json,CHANGELOG.md}' '.changeset/*.json' && yarn install --no-immutable",
    "snyk:test": "npx snyk test --yarn-workspaces --strict-out-of-sync=false",
    "snyk:test:package": "yarn snyk:test --include",
    "start": "yarn workspace example-app start",
    "start-backend": "yarn workspace example-backend start",
    "start-backend:legacy": "yarn workspace example-backend-legacy start",
    "start:lighthouse": "yarn workspaces foreach -A --include example-backend --include example-app --parallel --jobs unlimited -v -i run start",
    "start:microsite": "cd microsite/ && yarn start",
    "start:next": "yarn workspace example-app-next start",
    "storybook": "yarn ./storybook run storybook",
    "techdocs-cli": "node scripts/techdocs-cli.js",
    "techdocs-cli:dev": "cross-env TECHDOCS_CLI_DEV_MODE=true node scripts/techdocs-cli.js",
    "test": "NODE_OPTIONS='--no-node-snapshot --experimental-vm-modules' backstage-cli repo test",
    "test:all": "NODE_OPTIONS='--no-node-snapshot --experimental-vm-modules' backstage-cli repo test --coverage",
    "test:e2e": "NODE_OPTIONS=--no-node-snapshot playwright test",
    "tsc": "tsc",
    "tsc:full": "backstage-cli repo clean && tsc --skipLibCheck false --incremental false"
  },
  "lint-staged": {
    "*.{js,jsx,ts,tsx,mjs,cjs}": [
      "eslint --fix",
      "prettier --write"
    ],
    "*.json": [
      "prettier --write"
    ],
    "*.md": [
      "prettier --write",
      "node ./scripts/check-docs-quality"
    ],
    "{plugins,packages}/*/catalog-info.yaml": [
      "yarn backstage-repo-tools generate-catalog-info --ci"
    ],
    ".github/CODEOWNERS": [
      "yarn backstage-repo-tools generate-catalog-info",
      "git add */catalog-info.yaml"
    ],
    "package.json": [
      "yarn backstage-repo-tools generate-catalog-info",
      "git add */catalog-info.yaml",
      "node ./scripts/sort-package-json.mjs"
    ],
    "yarn.lock": [
      "node ./scripts/verify-lockfile-duplicates --fix"
    ]
  },
  "prettier": "@backstage/cli/config/prettier",
  "jest": {
    "rejectFrontendNetworkRequests": true
  },
  "resolutions": {
    "@changesets/assemble-release-plan@^6.0.0": "patch:@changesets/assemble-release-plan@npm%3A6.0.0#./.yarn/patches/@changesets-assemble-release-plan-npm-6.0.0-f7b3005037.patch",
    "@material-ui/pickers@^3.2.10": "patch:@material-ui/pickers@npm%3A3.3.11#./.yarn/patches/@material-ui-pickers-npm-3.3.11-1c8f68ea20.patch",
    "@material-ui/pickers@^3.3.10": "patch:@material-ui/pickers@npm%3A3.3.11#./.yarn/patches/@material-ui-pickers-npm-3.3.11-1c8f68ea20.patch",
    "@types/react": "^18.0.0",
    "@types/react-dom": "^18.0.0",
    "ast-types@0.14.2": "patch:ast-types@npm%3A0.14.2#./.yarn/patches/ast-types-npm-0.14.2-43c4ac4b0d.patch",
    "ast-types@^0.14.1": "patch:ast-types@npm%3A0.14.2#./.yarn/patches/ast-types-npm-0.14.2-43c4ac4b0d.patch",
    "jest-haste-map@^29.7.0": "patch:jest-haste-map@npm%3A29.7.0#./.yarn/patches/jest-haste-map-npm-29.7.0-e3be419eff.patch"
  },
  "dependencies": {
    "@backstage/errors": "workspace:^",
    "@manypkg/get-packages": "^1.1.3",
    "@types/global-agent": "^2.1.3",
    "@useoptic/optic": "^1.0.0"
  },
  "devDependencies": {
    "@backstage/cli": "workspace:*",
    "@backstage/codemods": "workspace:*",
    "@backstage/create-app": "workspace:*",
    "@backstage/e2e-test-utils": "workspace:*",
    "@backstage/repo-tools": "workspace:*",
    "@changesets/cli": "^2.14.0",
    "@octokit/rest": "^19.0.3",
    "@playwright/test": "^1.32.3",
    "@spotify/eslint-plugin": "^15.0.0",
    "@techdocs/cli": "workspace:*",
    "@types/cacheable-request": "^8.3.6",
    "@types/memjs": "^1.3.3",
    "@types/node": "^20.16.0",
    "@types/webpack": "^5.28.0",
    "array-to-table": "^1.0.1",
    "command-exists": "^1.2.9",
    "cross-env": "^7.0.0",
    "e2e-test": "workspace:*",
    "eslint": "^8.6.0",
    "eslint-plugin-notice": "^1.0.0",
    "eslint-plugin-react": "^7.28.0",
    "eslint-plugin-testing-library": "^6.0.0",
    "fs-extra": "^11.2.0",
    "husky": "^9.0.0",
    "lint-staged": "^15.0.0",
    "minimist": "^1.2.5",
    "node-gyp": "^10.0.0",
    "prettier": "^2.2.1",
    "semver": "^7.5.3",
    "shx": "^0.3.2",
    "sloc": "^0.3.1",
    "sort-package-json": "^2.8.0",
    "typedoc": "^0.27.6",
    "typescript": "~5.6.0"
  },
  "packageManager": "yarn@3.8.1",
  "engines": {
    "node": "20 || 22"
  }
}<|MERGE_RESOLUTION|>--- conflicted
+++ resolved
@@ -1,10 +1,6 @@
 {
   "name": "root",
-<<<<<<< HEAD
-  "version": "1.37.0",
-=======
   "version": "1.38.0-next.0",
->>>>>>> 66ce8958
   "backstage": {
     "cli": {
       "new": {
